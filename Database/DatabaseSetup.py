--- conflicted
+++ resolved
@@ -81,11 +81,7 @@
         super().__init__(db_name=db_name, collection_name=collection_name)
 
     def insert_articles(self, article_data: Dict[str, Any]):
-<<<<<<< HEAD
         data = []
-=======
-        article_data = []
->>>>>>> bb211cb2
         for key, value in article_data.items():
             value["_id"] = value['url']
             data.append(value)
@@ -96,7 +92,6 @@
         article["_id"] = identifier
         self.insert_item(article)
 
-<<<<<<< HEAD
 class CategoryDatabase(DatabaseWrapper):
     def __init__(self, db_name: str, collection_name: str):
         super().__init__(db_name=db_name, collection_name=collection_name)
@@ -109,16 +104,13 @@
 
         self.insert_data(data)
 
-=======
->>>>>>> bb211cb2
 
 if __name__ == "__main__":
     with open("article_data.json", "r") as file:
         data = json.load(file)
 
-    database = ArticleDatabase(db_name="Site_Data", collection_name="article_data")
+    database = ArticleDatabase(db_name='Site_Data', collection_name='article_data')
 
-<<<<<<< HEAD
     database.delete_all()
 
     database.insert_articles(data)
@@ -129,6 +121,3 @@
     # cat_database = CategoryDatabase(db_name="Site_Data", collection_name='category_data')
 
     # cat_database.insert_categories(cat_data)
-=======
-    database.insert_articles(data)
->>>>>>> bb211cb2

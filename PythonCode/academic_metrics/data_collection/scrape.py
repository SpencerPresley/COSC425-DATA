import os
from dotenv import load_dotenv
from firecrawl import FirecrawlApp
import json
from openai import OpenAI
import requests

load_dotenv()

firecrawl_api_key = os.getenv("FIRECRAWL_API_KEY")
# Load your API key from an environment variable or directly set it here
api_key = os.getenv("OPENAI_API_KEY")


def firecrawl_missing_abstracts(url_dict: dict[str, str]):
    app = FirecrawlApp(api_key=firecrawl_api_key)

    client = OpenAI(api_key=api_key)
    output_dict = {}
    for doi, url in url_dict.items():
        # Crawl a website:
        scrape_status = app.scrape_url(url, params={"formats": ["markdown", "html"]})

        try:
            scrape_data = scrape_status["content"]

            completion = client.chat.completions.create(
                model="gpt-4o-mini",
                messages=[
                    {
                        "role": "system",
                        "content": " You are a markdown processing assistant. Given a string of markdown, the markdown are from doi webpages that have abstracts for academic research papers. You extract the abstract from the markdown and return it.",
                    },
                    {"role": "user", "content": scrape_data},
                ],
            )
            Abstract = completion.choices[0].message.content

            output_dict[doi] = Abstract
        except Exception as e:
            print(f"Ran out of tokens {e}")
            return output_dict
    return output_dict


def AI_get_missing_abstracts(url_dict: dict[str, str]):
    client = OpenAI(api_key=api_key)
    output_dict = {}
    headers = {
<<<<<<< HEAD
        'User-Agent': 'Mozilla/5.0 (Windows NT 10.0; Win64; x64) AppleWebKit/537.36 (KHTML, like Gecko) Chrome/58.0.3029.110 Safari/537.3',
        'Accept-Language': 'en-US,en;q=0.9',
        'Accept-Encoding': 'gzip, deflate, br',
        'Cookie': 'sessionid=your_session_id; other_cookie=other_value',  # Update with actual cookies
=======
        "User-Agent": "Mozilla/5.0 (Windows NT 10.0; Win64; x64) AppleWebKit/537.36 (KHTML, like Gecko) Chrome/58.0.3029.110 Safari/537.3"
>>>>>>> e7c295ba
    }

    for doi, url in url_dict.items():
        try:
            response = requests.get(url, headers=headers)
            response.raise_for_status()  # Raise an exception for HTTP errors

<<<<<<< HEAD
            scrape_data = response.content[:16384]
=======
            scrape_data = response.content.decode("utf-8")
>>>>>>> e7c295ba

            completion = client.chat.completions.create(
                model="gpt-4o-mini",
                messages=[
                    {
                        "role": "system",
                        "content": " You are a html processing assistant. Given a string of html, the html are from doi webpages that have abstracts for academic research papers. You extract the abstract from the html and return it.",
                    },
                    {"role": "user", "content": scrape_data},
                ],
            )
            Abstract = completion.choices[0].message.content

            output_dict[doi] = Abstract
        except requests.exceptions.HTTPError as http_err:
            print(f"HTTP error occurred for DOI {doi}: {http_err}")
        except requests.exceptions.RequestException as req_err:
            print(f"Request error occurred for DOI {doi}: {req_err}")
        except Exception as e:
            print(f"An error occurred for DOI {doi}: {e}")

    return output_dict<|MERGE_RESOLUTION|>--- conflicted
+++ resolved
@@ -47,14 +47,10 @@
     client = OpenAI(api_key=api_key)
     output_dict = {}
     headers = {
-<<<<<<< HEAD
         'User-Agent': 'Mozilla/5.0 (Windows NT 10.0; Win64; x64) AppleWebKit/537.36 (KHTML, like Gecko) Chrome/58.0.3029.110 Safari/537.3',
         'Accept-Language': 'en-US,en;q=0.9',
         'Accept-Encoding': 'gzip, deflate, br',
         'Cookie': 'sessionid=your_session_id; other_cookie=other_value',  # Update with actual cookies
-=======
-        "User-Agent": "Mozilla/5.0 (Windows NT 10.0; Win64; x64) AppleWebKit/537.36 (KHTML, like Gecko) Chrome/58.0.3029.110 Safari/537.3"
->>>>>>> e7c295ba
     }
 
     for doi, url in url_dict.items():
@@ -62,11 +58,7 @@
             response = requests.get(url, headers=headers)
             response.raise_for_status()  # Raise an exception for HTTP errors
 
-<<<<<<< HEAD
             scrape_data = response.content[:16384]
-=======
-            scrape_data = response.content.decode("utf-8")
->>>>>>> e7c295ba
 
             completion = client.chat.completions.create(
                 model="gpt-4o-mini",

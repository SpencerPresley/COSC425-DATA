import json
import requests
import scrape

# Load the data from the JSON file
with open("fullData.json", "r") as f:
    data = json.load(fp=f)

# Identify DOIs for entries that are missing abstracts
query_dict = {
    elem["DOI"]: elem["URL"] for elem in data if elem.get("abstract", "NA") == "NA"
}


data = scrape.AI_get_missing_abstracts(query_dict)


<<<<<<< HEAD
with open('missingAbstractsTest.json', 'w') as f:
    json.dump(data, fp=f, indent=4)
=======
with open("missingAbstracts.json", "w") as f:
    json.dump(data, fp=f, indent=4)
>>>>>>> e7c295ba
<|MERGE_RESOLUTION|>--- conflicted
+++ resolved
@@ -15,10 +15,5 @@
 data = scrape.AI_get_missing_abstracts(query_dict)
 
 
-<<<<<<< HEAD
 with open('missingAbstractsTest.json', 'w') as f:
-    json.dump(data, fp=f, indent=4)
-=======
-with open("missingAbstracts.json", "w") as f:
-    json.dump(data, fp=f, indent=4)
->>>>>>> e7c295ba
+    json.dump(data, fp=f, indent=4)